--- conflicted
+++ resolved
@@ -60,91 +60,4 @@
 
 ```bash
 pip install hffs
-<<<<<<< HEAD
-=======
-```
-
-## Usage examples
-
-* [`pandas`](https://pandas.pydata.org/pandas-docs/stable/user_guide/io.html#reading-writing-remote-files)/[`dask`](https://docs.dask.org/en/stable/how-to/connect-to-remote-data.html)
-
-```python
->>> import pandas as pd
-
->>> # Read a remote CSV file into a dataframe
->>> df = pd.read_csv("hf://datasets/my-username/my-dataset-repo/train.csv")
-
->>> # Write a dataframe to a remote CSV file
->>> df.to_csv("hf://datasets/my-username/my-dataset-repo/test.csv")
-```
-
-* [`datasets`](https://huggingface.co/docs/datasets/filesystems#load-and-save-your-datasets-using-your-cloud-storage-filesystem)
-
-```python
->>> import datasets
-
->>> # Export a (large) dataset to a repo
->>> output_dir = "hf://datasets/my-username/my-dataset-repo"
->>> builder = datasets.load_dataset_builder("path/to/local/loading_script/loading_script.py")
->>> builder.download_and_prepare(output_dir, file_format="parquet")
-
->>> # Stream the dataset from the repo
->>> dset = datasets.load_dataset("my-username/my-dataset-repo", split="train", streaming=True)
->>> # Process the examples
->>> for ex in dset:
-...    ...
-```
-
-* [`zarr`](https://zarr.readthedocs.io/en/stable/tutorial.html#io-with-fsspec)
-
-```python
->>> import numpy as np
->>> import zarr
-
->>> embeddings = np.random.randn(50000, 1000).astype("float32")
-
->>> # Write an array to a repo acting as a remote zarr store
->>> with zarr.open_group("hf://my-username/my-model-repo/array-store", mode="w") as root:
-...    foo = root.create_group("embeddings")
-...    foobar = foo.zeros('experiment_0', shape=(50000, 1000), chunks=(10000, 1000), dtype='f4')
-...    foobar[:] = embeddings
-
->>> # Read from a remote zarr store
->>> with zarr.open_group("hf://my-username/my-model-repo/array-store", mode="r") as root:
-...    first_row = root["embeddings/experiment_0"][0]
-```
-
-* [`duckdb`](https://duckdb.org/docs/guides/python/filesystems)
-
-```python
->>> import hffs
->>> import duckdb
-
->>> fs = hffs.HfFileSystem()
->>> duckdb.register_filesystem(fs)
->>> # Query a remote file and get the result as a dataframe
->>> df = duckdb.query("SELECT * FROM 'hf://datasets/my-username/my-dataset-repo/data.parquet' LIMIT 10").df()
-```
-
-## Authentication
-
-To write to your repotitories or access your private repositorories; you can login by running
-
-```bash
-huggingface-cli login
-```
-
-Or pass a token (from your [HF settings](https://huggingface.co/settings/tokens)) to
-
-```python
->>> import hffs
->>> fs = hffs.HfFileSystem(token=token)
-```
-
-or as `storage_options`:
-
-```python
->>> storage_options = {"token": token}
->>> df = pd.read_csv("hf://datasets/my-username/my-dataset-repo/train.csv", storage_options=storage_options)
->>>>>>> 8a679b28
 ```