# `hffs`

`hffs` builds on [`huggingface_hub`](https://github.com/huggingface/huggingface_hub) and [`fsspec`](https://github.com/huggingface/huggingface_hub) to provide a convenient Python filesystem interface to 🤗 Hub.

## Examples

Locate and read a file from a 🤗 Hub repo:

```python
>>> import hffs
>>> fs = hffs.HfFileSystem("my-username/my-dataset-repo", repo_type="dataset")
>>> fs.ls("")
['.gitattributes', 'my-file.txt']
>>> with fs.open("my-file.txt", "r") as f:
...     f.read()
'Hello, world'
```

Write a file to the repo:

```python
>>> with fs.open("my-file-new.txt", "w") as f:
...     f.write("Hello, world1")
...     f.write("Hello, world2")
>>> fs.exists("my-file-new.txt")
True
>>> fs.du("my-file-new.txt")
26
```

Instantiation via `fsspec`:

```python
>>> import fsspec

<<<<<<< HEAD
# Instantiate a `hffs.HfFileSystem` object
>>> fs = fsspec.filesystem("hf://my-username/my-dataset-repo", repo_type="dataset")
>>> fs.ls("")
['.gitattributes', 'my-file.txt']

# Instantiate a `hffs.HfFileSystem` object and write a file to it
=======
>>> # Instantiate a `hffs.HfFileSystem` object
>>> fs = fsspec.filesystem("hf://my-username/my-model-repo", repo_type="model")
>>> fs.ls("")
['.gitattributes', 'config.json', 'pytorch_model.bin']

>>> # Instantiate a `hffs.HfFileSystem` object and write a file to it
>>>>>>> 0c61ed2f
>>> with fsspec.open("hf://my-username/my-dataset-repo:/my-file-new.txt", repo_type="dataset"):
...     f.write("Hello, world1")
...     f.write("Hello, world2")
```

> **Note**: To be recognized as a `hffs` URL, the URL path passed to [`fsspec.open`](https://filesystem-spec.readthedocs.io/en/latest/api.html?highlight=open#fsspec.open) must adhere to the following scheme:
> ```
> hf://<repo_id>[@<revision>]:/<path/in/repo>
> ```

# Installation

```bash
pip install hffs
```

## Integrations

* [`pandas`](https://pandas.pydata.org/pandas-docs/stable/user_guide/io.html#reading-writing-remote-files)/[`dask`](https://docs.dask.org/en/stable/how-to/connect-to-remote-data.html)

```python
>>> import pandas as pd

>>> # Read a remote CSV file into a dataframe
>>> df = pd.read_csv("hf://my-username/my-dataset-repo:/train.csv", storage_options={"repo_type": "dataset"})

>>> # Write a dataframe to a remote CSV file
>>> df.to_csv("hf://my-username/my-dataset-repo:/test.csv", storage_options={"repo_type": "dataset"})
```

* [`datasets`](https://huggingface.co/docs/datasets/filesystems#load-and-save-your-datasets-using-your-cloud-storage-filesystem)

```python
>>> import datasets

<<<<<<< HEAD
>>> # Cache a (large) dataset inside a repo
=======
>>> # Export a (large) dataset to a repo
>>>>>>> 0c61ed2f
>>> cache_dir = "hf://my-username/my-dataset-repo"
>>> builder = datasets.load_dataset_builder("path/to/local/loading_script/loading_script.py", cache_dir=cache_dir, storage_options={"repo_type": "dataset"})
>>> builder.download_and_prepare(file_format="parquet")

>>> # Stream the dataset from the repo
>>> dset = datasets.load_dataset("my-username/my-dataset-repo", split="train")
>>> # Process the examples
>>> for ex in dset:
...    ...
<<<<<<< HEAD
=======
```

* [`zarr`](https://zarr.readthedocs.io/en/stable/tutorial.html#io-with-fsspec)

```python
>>> import numpy as np
>>> import zarr

>>> embeddings = np.random.randn(50000, 1000).astype("float32")

>>> # Write an array to a repo acting as a remote zarr store
>>> with zarr.open_group("hf://my-username/my-model-repo:/array-store", mode="w", storage_options={"repo_type": "model"}) as root:
...    foo = root.create_group("embeddings")
...    foobar = foo.zeros('experiment_0', shape=(50000, 1000), chunks=(10000, 1000), dtype='f4')
...    foobar[:] = embeddings

>>> # Read from a remote zarr store
>>> with zarr.open_group("hf://my-username/my-model-repo:/array-store", mode="r", storage_options={"repo_type": "model"}) as root:
...    first_row = root["embeddings/experiment_0"][0]
>>>>>>> 0c61ed2f
```<|MERGE_RESOLUTION|>--- conflicted
+++ resolved
@@ -33,21 +33,12 @@
 ```python
 >>> import fsspec
 
-<<<<<<< HEAD
-# Instantiate a `hffs.HfFileSystem` object
->>> fs = fsspec.filesystem("hf://my-username/my-dataset-repo", repo_type="dataset")
->>> fs.ls("")
-['.gitattributes', 'my-file.txt']
-
-# Instantiate a `hffs.HfFileSystem` object and write a file to it
-=======
 >>> # Instantiate a `hffs.HfFileSystem` object
 >>> fs = fsspec.filesystem("hf://my-username/my-model-repo", repo_type="model")
 >>> fs.ls("")
 ['.gitattributes', 'config.json', 'pytorch_model.bin']
 
 >>> # Instantiate a `hffs.HfFileSystem` object and write a file to it
->>>>>>> 0c61ed2f
 >>> with fsspec.open("hf://my-username/my-dataset-repo:/my-file-new.txt", repo_type="dataset"):
 ...     f.write("Hello, world1")
 ...     f.write("Hello, world2")
@@ -83,11 +74,7 @@
 ```python
 >>> import datasets
 
-<<<<<<< HEAD
->>> # Cache a (large) dataset inside a repo
-=======
 >>> # Export a (large) dataset to a repo
->>>>>>> 0c61ed2f
 >>> cache_dir = "hf://my-username/my-dataset-repo"
 >>> builder = datasets.load_dataset_builder("path/to/local/loading_script/loading_script.py", cache_dir=cache_dir, storage_options={"repo_type": "dataset"})
 >>> builder.download_and_prepare(file_format="parquet")
@@ -97,8 +84,6 @@
 >>> # Process the examples
 >>> for ex in dset:
 ...    ...
-<<<<<<< HEAD
-=======
 ```
 
 * [`zarr`](https://zarr.readthedocs.io/en/stable/tutorial.html#io-with-fsspec)
@@ -118,5 +103,4 @@
 >>> # Read from a remote zarr store
 >>> with zarr.open_group("hf://my-username/my-model-repo:/array-store", mode="r", storage_options={"repo_type": "model"}) as root:
 ...    first_row = root["embeddings/experiment_0"][0]
->>>>>>> 0c61ed2f
 ```